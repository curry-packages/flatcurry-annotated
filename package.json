--- conflicted
+++ resolved
@@ -17,14 +17,9 @@
         "wl-pprint"    : ">= 3.0.0, < 4.0.0"
     },
     "compilerCompatibility": {
-<<<<<<< HEAD
-        "pakcs": ">= 2.0.0, < 3.0.0",
-        "kics2": ">= 2.0.0, < 3.0.0"
-=======
         "pakcs"   : ">= 3.3.0, < 4.0.0",
         "kics2"   : ">= 3.0.0, < 4.0.0",
         "curry2go": ">= 1.0.0"
->>>>>>> 5e86f1e5
     },
     "exportedModules": [ "FlatCurry.Annotated.Types",
                          "FlatCurry.Annotated.Files",
