{
    "name": "flatcurry-annotated",
<<<<<<< HEAD
    "version": "2.0.0",
=======
    "version": "1.0.0",
>>>>>>> 1b2b2643
    "author": "Michael Hanus <mh@informatik.uni-kiel.de>, Jonas Oberschweiber <jonas@oberschweiber.com>, Bjoern Peemoeller <bjp@informatik.uni-kiel.de>",
    "maintainer": "Michael Hanus <mh@informatik.uni-kiel.de>",
    "synopsis": "Libraries to represent FlatCurry programs with arbitrary annotations",
    "category": [ "Metaprogramming" ],
    "description": "This package contain libraries to represent FlatCurry programs with arbitrary annotations. Furthermore, it contains libraries to annotate each expression occurring in a given FlatCurry program with type information.",
    "category": [ "Metaprogramming" ],
    "license": "BSD-3-Clause",
    "licenseFile": "LICENSE",
    "dependencies": {
<<<<<<< HEAD
        "flatcurry"    : ">= 2.0.0",
        "frontend-exec": ">= 0.0.1",
        "rewriting"    : ">= 2.0.0",
        "scc"          : ">= 0.0.1",
        "wl-pprint"    : ">= 0.0.1"
=======
        "flatcurry": ">= 1.0.0",
        "rewriting": ">= 0.0.1"
>>>>>>> 1b2b2643
    },
    "compilerCompatibility": {
        "pakcs": ">= 2.0.0",
        "kics2": ">= 2.0.0"
    },
    "exportedModules": [ "FlatCurry.Annotated.Types",
                         "FlatCurry.Annotated.Files",
                         "FlatCurry.Annotated.Goodies",
                         "FlatCurry.Annotated.Pretty",
                         "FlatCurry.Annotated.TypeSubst",
                         "FlatCurry.Annotated.TypeInference" ],
    "source": {
        "git": "https://git.ps.informatik.uni-kiel.de/curry-packages/flatcurry-annotated.git",
        "tag": "$version"
    }
}<|MERGE_RESOLUTION|>--- conflicted
+++ resolved
@@ -1,10 +1,6 @@
 {
     "name": "flatcurry-annotated",
-<<<<<<< HEAD
     "version": "2.0.0",
-=======
-    "version": "1.0.0",
->>>>>>> 1b2b2643
     "author": "Michael Hanus <mh@informatik.uni-kiel.de>, Jonas Oberschweiber <jonas@oberschweiber.com>, Bjoern Peemoeller <bjp@informatik.uni-kiel.de>",
     "maintainer": "Michael Hanus <mh@informatik.uni-kiel.de>",
     "synopsis": "Libraries to represent FlatCurry programs with arbitrary annotations",
@@ -14,16 +10,13 @@
     "license": "BSD-3-Clause",
     "licenseFile": "LICENSE",
     "dependencies": {
-<<<<<<< HEAD
+        "base"         : ">= 1.0.0, < 2.0.0",
+        "currypath"    : ">= 0.0.1",
         "flatcurry"    : ">= 2.0.0",
         "frontend-exec": ">= 0.0.1",
         "rewriting"    : ">= 2.0.0",
         "scc"          : ">= 0.0.1",
         "wl-pprint"    : ">= 0.0.1"
-=======
-        "flatcurry": ">= 1.0.0",
-        "rewriting": ">= 0.0.1"
->>>>>>> 1b2b2643
     },
     "compilerCompatibility": {
         "pakcs": ">= 2.0.0",
