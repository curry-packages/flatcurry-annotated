------------------------------------------------------------------------------
--- Library to annotate the expressions of a FlatCurry program
--- with type information.
---
--- It can be used by any other Curry program which processes
--- or transforms FlatCurry programs. The main operation to use is
---
---     inferProg :: Prog -> IO (Either String (AProg TypeExpr))
---
--- which annotates a FlatCurry program with type information.
---
--- The type inference works in several steps:
---
---  1. For each known function and constructor, either imported or defined
---     in the module itself, the respective type is inserted into a type
---     environment (type assumption).
---
---  2. Every subexpression is annotated with a fresh type variable, whereas
---     constructor and function names are annotated with a fresh variant of
---     the type in the type assumption.
---
---  3. Based on FlatCurry's type inference rules, type equations are generated
---     for a function's rule.
---
---  4. The resulting equations are solved using unification and the
---     resulting substitution is applied to the function rule.
---
---  5. The inferred types are then normalized such that for every function
---     rule the type variables start with 0.
---
--- In addition, the function `inferNewFunctions` allows to infer the types
--- of a list of functions whose type is not known before. Consequently,
--- this disallows polymorphic recursive functions. Those functions are
--- separated into strongly connected components before their types are inferred
--- to allow mutually recursive function definitions.
---
--- In case of any error, the type inference quits with an error message.
---
--- IMPORTANT NOTE: The type inference is incomplete w.r.t. type classes
--- and forall types. This need to be extended in the future!
---
--- @author  Jonas Oberschweiber, Bjoern Peemoeller, Michael Hanus
--- @version August 2016
--- @category meta
------------------------------------------------------------------------------

module FlatCurry.Annotated.TypeInference
  ( TypeEnv, getTypeEnv, getTypeEnvFromProgEnv
  , inferProg, inferProgFromProgEnv, inferProgEnv
  , inferFunction, inferFunctionEnv
  , inferNewFunctions, inferNewFunctionsEnv
  , inferExpr, inferExprEnv
  ) where

<<<<<<< HEAD
import qualified Data.Map as Map
import           Data.List                          (find)
import qualified Text.Pretty as P

import           Control.Monad.Extra
import           Control.Monad.Trans.State
import           Control.Monad.Trans.Error
import           Control.Applicative
=======
import           List                               (find)

import           Data.FiniteMap
import           Data.SCC
import           ErrorState
>>>>>>> 8625d786
import           FlatCurry.Types
import           FlatCurry.Files
import           FlatCurry.Goodies                  (branchExpr, funcName)
import           FlatCurry.Annotated.Types
import qualified FlatCurry.Annotated.Goodies as AFC (annExpr, funcName)
import           FlatCurry.Annotated.Pretty         (ppQName, ppExp, ppTypeExp
                                                    , ppVarIndex)
import           FlatCurry.Annotated.TypeSubst
import qualified Text.Pretty as P
import           Rewriting.Term
import           Rewriting.Unification
import           System.IO.Unsafe

-- ---------------------------------------------------------------------------
-- Public Interface
-- ---------------------------------------------------------------------------

--- Infers the type of a whole program.
---
--- @param p - the Prog to infer
--- @return the inferred program or an error
inferProg :: Prog -> IO (Either String (AProg TypeExpr))
inferProg p = getTypeEnv p >>= \te -> return (inferProgEnv te p)

--- Infers the type of a whole program w.r.t. a list of imported modules.
---
--- @param p - the Prog to infer
--- @return the inferred program or an error
inferProgFromProgEnv :: [(String, Prog)] -> Prog
                     -> Either String (AProg TypeExpr)
inferProgFromProgEnv env p = case getTypeEnvFromProgEnv env p of
  Left err    -> Left err
  Right tyEnv -> inferProgEnv tyEnv p

--- Infers the types of a single function specified by its qualified name.
---
--- @param p - the Prog containing the function
--- @param q - the qualified name of the function
--- @return the inferred function or an error
inferFunction :: Prog -> QName -> IO (Either String (AFuncDecl TypeExpr))
inferFunction p f = getTypeEnv p >>= \te -> return (inferFunctionEnv te p f)

--- Infers the types of a group of (possibly mutually recursive) functions.
--- Note that the functions are only monomorphically instantiated, i.e.,
--- polymorphic recursion is not supported.
--- The given type may be too general, for instance a type variable only,
--- and will be specialised to the inferred type.
inferNewFunctions :: Prog -> [FuncDecl]
                  -> IO (Either String [AFuncDecl TypeExpr])
inferNewFunctions p@(Prog mid _ _ _ _) fs
  = getTypeEnv p >>= \te -> return (inferNewFunctionsEnv te mid fs)

--- Infer the type of a single expression.
---
--- @param p - the Prog containing the function
--- @param e - the expression
--- @return the inferred expression or an error
inferExpr :: Prog -> Expr -> IO (Either String (AExpr TypeExpr))
inferExpr p e = getTypeEnv p >>= \te -> return (inferExprEnv te e)

-- ---------------------------------------------------------------------------

--- Infers the type of a whole program.
--- Uses the given type environment instead of generating a new one.
---
--- @param te - the type environment
--- @param p  - the Prog to infer
--- @return the inferred program or an error
inferProgEnv :: TypeEnv -> Prog -> Either String (AProg TypeExpr)
inferProgEnv te p = evalErrorState (annProg p >>= inferAProg) (initTIM te)

--- Infers the types of a single function specified by its qualified name.
--- Uses the given type environment instead of generating a new one.
---
--- @param te  - the type environment
--- @param p   - the Prog containing the function
--- @param fun - the qualified name of the function
--- @return the inferred function or an error
inferFunctionEnv :: TypeEnv -> Prog -> QName
                 -> Either String (AFuncDecl TypeExpr)
inferFunctionEnv te (Prog _ _ _ fs _) f = case find ((== f) . funcName) fs of
  Nothing -> Left $ P.showWidth 80 $ P.text "No such function:" P.<+> ppQName f
  Just fd -> evalErrorState (annFunc fd >>= inferFunc) (initTIM te)

--- Infers the types of a group of (possibly mutually recursive) functions.
--- Note that the functions are only monomorphically instantiated, i.e.,
--- polymorphic recursion is not supported.
--- The given type may be too general, for instance a type variable only,
--- and will be specialised to the inferred type.
inferNewFunctionsEnv :: TypeEnv -> String -> [FuncDecl]
                     -> Either String [AFuncDecl TypeExpr]
inferNewFunctionsEnv te mid fs = evalErrorState (infer (depGraph mid fs)) (initTIM te)
  where
  infer fss     = concatMapM inferGroup fss >>= \fs' ->
                  mapM (flip extract fs') fs
  inferGroup g  = annFuncGroup g >>= inferFuncGroup                 >>= \afs ->
                  extendTypeEnv [(f, ty) | AFunc f _ _ ty _ <- afs] >>
                  return afs
  extract f afs = case find ((== funcName f) . AFC.funcName) afs of
    Just af -> return af
    Nothing -> throwError "Internal error: extract"

--- Infers the types of a single expression.
--- Uses the given type environment instead of generating a new one.
---
--- @param te - the type environment
--- @param e  - the expression
--- @return the inferred expression or an error
inferExprEnv :: TypeEnv -> Expr -> Either String (AExpr TypeExpr)
inferExprEnv te e = evalErrorState (annExpr e >>= inferAExpr) (initTIM te)

evalErrorState :: ErrorT e (State s) a -> s -> Either e a
evalErrorState es s = evalState (runErrorT es) s

-- ---------------------------------------------------------------------------
-- Computation of dependency graph and strongly connected components
-- ---------------------------------------------------------------------------

--- Compute the dependency graph of functions and separate it into strongly
--- connected components.
depGraph :: String -> [FuncDecl] -> [[FuncDecl]]
depGraph mid = scc def use
  where
  def (Func f _ _ _ _) = [f]
  use (Func _ _ _ _ r) = case r of
    Rule _ e -> called e
    _        -> []

  called (Var _) = []
  called (Lit _) = []
  called (Comb ct f@(m, _) es)
    | m == mid  = (case ct of
        FuncCall       -> [f]
        FuncPartCall _ -> [f]
        _              -> []) ++ concatMap called es
    | otherwise = concatMap called es
  called (Let    bs e) = concatMap called (map snd bs ++ [e])
  called (Free    _ e) = called e
  called (Or      a b) = concatMap called [a, b]
  called (Case _ e bs) = concatMap called (e : map branchExpr bs)
  called (Typed   e _) = called e

-- ---------------------------------------------------------------------------
-- 1. Type environment
-- ---------------------------------------------------------------------------

--- A type environment.
type TypeEnv = Map.Map QName TypeExpr

--- Looks up a type with a qualified name in a type environment.
---
--- @param env - the type environment
--- @param q   - the qualified name to look for
--- @return maybe the type
lookupType :: TypeEnv -> QName -> Maybe TypeExpr
lookupType = flip Map.lookup

--- Extract the type environment from the given Prog.
---
--- @param p - the Prog
--- @return a type environment
getTypeEnv :: Prog -> IO TypeEnv
getTypeEnv p = do
  is <- extractImported p
  return (extractKnownTypes $ p : is)

--- Reads the interfaces of all modules imported into the given Prog.
---
--- @param p - the Prog whose imports should be read
--- @return the list of interface Progs
extractImported :: Prog -> IO [Prog]
extractImported (Prog _ is _ _ _) = mapIO readFlatCurryInt is

--- Extract the type environment from the given Prog by lookup in a
--- module name -> Prog environment.
---
--- @param env - An environment mapping module names to Progs
--- @param p - the Prog
--- @return a type environment
getTypeEnvFromProgEnv :: [(String, Prog)] -> Prog -> Either String TypeEnv
getTypeEnvFromProgEnv env prog@(Prog _ imps _ _ _) = case extract imps of
  Left  err  -> Left  err
  Right mods -> Right (extractKnownTypes $ prog : mods)
 where
  extract []     = Right []
  extract (i:is) = case lookup i env of
    Nothing -> Left $ "getTypeEnvFromProgEnv: Could not find module " ++ i
    Just p  -> case extract is of
      Left err -> Left err
      Right ps -> Right (p : ps)

--- Extracts the type information of all function and datatype
--- declarations from the given list of Progs.
---
--- @param ps - the list of Progs
--- @return a type environment
extractKnownTypes :: [Prog] -> TypeEnv
extractKnownTypes ps = Map.fromList $ concatMap extractProg ps
 where
  extractProg :: Prog -> [(QName, TypeExpr)]
  extractProg (Prog _ _ td fd _)
    = concatMap extractTypeDecl td ++ map extractFuncDecl fd

  extractFuncDecl :: FuncDecl -> (QName, TypeExpr)
  extractFuncDecl (Func n _ _ ty _) = (n, ty)

  extractTypeDecl :: TypeDecl -> [(QName, TypeExpr)]
  extractTypeDecl (TypeSyn  n _ _ ty) = [(n, ty)]
  extractTypeDecl (Type    n _ vs cs) = map (extractConsDecl ty) cs
    where ty = TCons n (map TVar vs)

  extractConsDecl :: TypeExpr -> ConsDecl -> (QName, TypeExpr)
  extractConsDecl ty (Cons n _ _ tys) = (n, foldr FuncType ty tys)

  typeArity :: TypeExpr -> Int
  typeArity ty = case ty of
    FuncType _ b -> 1 + typeArity b
    _            -> 0

-- ---------------------------------------------------------------------------
-- Type Inference Monad
-- ---------------------------------------------------------------------------

--- The monad contains an `Int` value for fresh type variable generation
--- and a mapping from variable indices to their associated type
--- variables. It returns a `String` if an error occured.
type TIS = (TypeEnv, Int, TypeEnv, Map.Map Int TypeExpr)
type TIM a =  ErrorT String (State TIS) a

--- Initial TIM state.
initTIM :: TypeEnv -> TIS
initTIM te = (te, 0, Map.empty, Map.empty)

extendTypeEnv :: [(QName, TypeExpr)] -> TIM ()
extendTypeEnv ftys = lift (get >>= \ (te, v, fe, ve) ->
                           put (Map.insertList ftys te, v, fe, ve))

--- Retrieve the next fresh type variable.
nextTVar :: TIM TypeExpr
nextTVar = lift (get >>= \ (te, n, fun2Ty, var2Ty) ->
                 put (te, n + 1, fun2Ty, var2Ty) >> return (TVar n))

--- Intialize the mapping from variables to type variables.
initVarTypes :: TIM ()
initVarTypes = lift $ modify $ \ (te, n, fe, _) -> (te, n, fe, Map.empty)

--- Intialize the type signature environment, i.e., delete all associations.
initSigEnv :: TIM ()
initSigEnv = lift $ modify $ \ (te, n, _, ve) -> (te, n, Map.empty, ve)

--- Insert a new variable/type variable association.
insertVarType :: Int -> TypeExpr -> TIM ()
insertVarType v ty = lift $ modify $ \ (te, n, fe, var2Ty) ->
                                        (te, n, fe, Map.insert v ty var2Ty)

--- Insert a new function/type signature association.
insertFunType :: QName -> TypeExpr -> TIM ()
insertFunType f sig = freshVariant sig >>= \ty ->
                      lift $ modify $ \ (te, n, fe, ve) ->
                                         (te, n, Map.insert f ty fe, ve)

--- Look up the type variable associated to a variable.
lookupVarType :: Int -> TIM (Maybe TypeExpr)
lookupVarType v = lift (get >>= \ (_, _, _, var2Ty) ->
                                   return (Map.lookup v var2Ty))

--- Looks up a type in the type assumption or the type signature environment.
--- Types found in the type assumption are instantiated to a fresh variant.
---
--- @param q - the qualified name of the type to look up
--- @return its type
getTypeVariant :: QName -> TIM (QName, TypeExpr)
getTypeVariant f = lift get >>= \ (env, _, fe, _) -> case lookupType env f of
  Nothing -> case Map.lookup f fe of
    Nothing -> throwError $ "Internal error: getTypeVariant " ++ show f
    Just ty -> return (f, ty)
  Just t  -> freshVariant t >>= \ty -> return (f, ty)

--- Compute a fresh variant of a given type expression.
---
--- @param ty - the type expression
--- @return The renamed type expression
freshVariant :: TypeExpr -> TIM TypeExpr
freshVariant ty = snd <$> rename [] ty
 where
  rename ren (TVar       i) = case lookup i ren of
<<<<<<< HEAD
    Just j  -> return (ren, j)
    Nothing -> nextTVar >>= \j -> return ((i, j) : ren, j)
  rename ren (FuncType a b) = rename ren  a >>= \ (ren1, a') ->
                              rename ren1 b >>= \ (ren2, b') ->
                              return (ren2, FuncType a' b')
  rename ren (TCons  t tys) = mapAccumM rename ren tys >>= \(ren', tys') ->
                              return (ren', TCons t tys')
=======
    Just j  -> returnES (ren, j)
    Nothing -> nextTVar >+= \j -> returnES ((i, j) : ren, j)
  rename ren (FuncType a b) = rename ren  a >+= \ (ren1, a') ->
                              rename ren1 b >+= \ (ren2, b') ->
                              returnES (ren2, FuncType a' b')
  rename ren (TCons  t tys) = mapAccumES rename ren tys >+= \(ren', tys') ->
                              returnES (ren', TCons t tys')
  rename _   (ForallType _ _) =
    error $ "FlatCurry.Annotated.TypeInference.freshVariant: " ++
            "ForallType not yet supported!"
>>>>>>> 8625d786

-- -----------------------------------------------------------------------------
-- 2. Annotation, traversing the AST and inserting fresh type variables
-- -----------------------------------------------------------------------------

--- Converts the Prog to an AProg, inserting TVars into all expressions.
---
--- @param prog - the prog to convert
--- @return an AProg and the next TVar number in an TIM
annProg :: Prog -> TIM (AProg TypeExpr)
annProg (Prog mid is td fd od) =
  (\afd -> AProg mid is td afd od) <$> mapM annFunc fd

annFuncGroup :: [FuncDecl] -> TIM [AFuncDecl TypeExpr]
annFuncGroup fs = initSigEnv >> mapM (uncurry insertFunType) ftys >>
                  mapM annFunc fs
  where ftys = [ (f, ty) | Func f _ _ ty _ <- fs]

--- Converts the FuncDecl to an AFuncDecl, inserting TVars into all
--- expressions.
annFunc ::FuncDecl -> TIM (AFuncDecl TypeExpr)
annFunc (Func qn a v _ r)
  = initVarTypes >> AFunc qn a v <$> (snd <$> getTypeVariant qn) <*> annRule r

--- Converts the Rule to an ARule, inserting TVars into all expressions.
annRule :: Rule -> TIM (ARule TypeExpr)
annRule (Rule  vs e) = ARule <$> nextTVar <*> mapM annVar vs <*> annExpr e
annRule (External s) = flip AExternal s <$> nextTVar

--- Converts the Expr to an AExpr, inserting TVars into all sub-expressions.
annExpr :: Expr -> TIM (AExpr TypeExpr)
annExpr (Var       i) = lookupVarType i >>=
                        maybe (throwError err) (\ty -> return (AVar ty i))
  where err = P.showWidth 80 $ P.text "Variable" P.<+> ppVarIndex i
                      P.<+> P.text "was not initialized with a type"
annExpr (Lit       l) = nextTVar >>= \ty -> return (ALit ty l)
annExpr (Comb t q es) = flip AComb t <$> nextTVar <*> getTypeVariant q
                                                  <*> mapM annExpr es
annExpr (Case t e bs) = flip ACase t <$> nextTVar <*> annExpr e
                                                  <*> mapM annBranch bs
annExpr (Or      a b) = AOr  <$> nextTVar <*> annExpr     a  <*> annExpr b
annExpr (Let    ds e) = ALet <$> nextTVar <*> annBindings ds <*> annExpr e
 where annBindings bs = let (vs, es) = unzip bs in
                        mapM annBound vs >>= \vs' ->
                        mapM annExpr  es >>= \es' ->
                        return (zip vs' es')
       annBound v     = checkShadowing v >> annVar v
annExpr (Free   vs e) = AFree <$> nextTVar <*> mapM annFree vs <*> annExpr e
  where annFree v     = checkShadowing v >> annVar v
annExpr (Typed  e ty) = ATyped <$> nextTVar <*> annExpr e <*> freshVariant ty

--- Annotate a variable with a fresh type variable.
annVar :: VarIndex -> TIM (VarIndex, TypeExpr)
annVar v = nextTVar >>= \ty -> insertVarType v ty >> return (v, ty)

--- Checks whether a locally introduced variable is already defined in the
--- surrounding scope, which indicates variable shadowing that is not allowed
--- in FlatCurry files. This is our basic assumption in this type inferencer,
--- and must therefore be met. Otherwise, the type inference must be extended.
checkShadowing :: VarIndex -> TIM ()
checkShadowing v = lookupVarType v >>= maybe (return ()) (\_ -> throwError err)
  where err = P.showWidth 80 $ P.text "shadowing with variable" P.<+> ppVarIndex v

--- Converts the BranchExpr to an ABranchExpr, inserting TVars
--- into all expressions
---
--- @param n - the first TVar number to use
--- @return the ABranchExpr and the new next TVar number in an TIM
annBranch :: BranchExpr -> TIM (ABranchExpr TypeExpr)
annBranch (Branch p e) = ABranch <$> annPattern p <*> annExpr e

--- Converts the Pattern into an APattern, inserting a TVar
--- into the pattern
---
--- @param n - the TVar number to use
--- @return the APattern and the new next TVar number in an TIM
annPattern :: Pattern -> TIM (APattern TypeExpr)
annPattern (Pattern c vs) = APattern <$> nextTVar <*> getTypeVariant c
                                                  <*> mapM annPVar vs
  where annPVar v = checkShadowing v >> annVar v
annPattern (LPattern   l) = flip ALPattern l <$> nextTVar

-- ---------------------------------------------------------------------------
-- 3. Type inference
-- ---------------------------------------------------------------------------

--- Type equations
type TypeEqs = [(TypeExpr, TypeExpr)]

--- Smart constructor for type equation
(=.=) :: TypeExpr -> TypeExpr -> (TypeExpr, TypeExpr)
ty1 =.= ty2 = (ty1, ty2)

ppTypeEqs :: TypeEqs -> P.Doc
ppTypeEqs = P.vsep . map ppEquation
  where ppEquation (l, r) = ppTypeExp l P.<+> P.equals P.<+> ppTypeExp r

--- Append two lists yielded by monadic computations.
(++=) :: TIM [a] -> TIM [a] -> TIM [a]
mxs ++= mys = (++) <$> mxs <*> mys

--- Infers all types in the given program.
---
--- @param p - the program to infer
--- @param n - the next fresh TVar number
--- @return the inferred program or an error
inferAProg :: AProg TypeExpr -> TIM (AProg TypeExpr)
inferAProg (AProg mid is td fd od)
  = (\fd' -> AProg mid is td fd' od) <$> mapM inferFunc fd

--- Infers all types in the given function declaration group.
inferFuncGroup :: [AFuncDecl TypeExpr] -> TIM [AFuncDecl TypeExpr]
inferFuncGroup fs =
--   return (unsafePerformIO (mapIO_ print fs)) >>= \() ->
  concatMapM (uncurry eqsRule) [(ty, r) | AFunc _ _ _ ty r <- fs] >>= \eqs ->
--   return (unsafePerformIO (putStrLn (ppTypeEqs eqs))) >>= \() ->
  solve (P.text "functions" P.<+> doc) eqs >>= \ sigma ->
--   return (unsafePerformIO (putStrLn (showAFCSubst sigma))) >>= \() ->
  mapM (normalize normFunc . substFunc sigma) fs >>= \afs ->
--   return (unsafePerformIO (mapIO_ print afs)) >>= \() ->
  return afs
  where doc = P.hsep $ P.punctuate P.comma (map (ppQName . AFC.funcName) fs)

--- Infers all types in the given function.
---
--- @param n - the next fresh TVar number
--- @param f - the function
--- @return the inferred function or an error
inferFunc :: AFuncDecl TypeExpr -> TIM (AFuncDecl TypeExpr)
inferFunc func@(AFunc _ _ _ ty r) =
  eqsRule ty r >>= \ eqs    ->
  solve (P.text "function" P.<+> ppQName (AFC.funcName func)) eqs >>= \ sigma ->
  normalize normFunc (substFunc sigma func)

--- Infer the type of an expression.
inferAExpr :: AExpr TypeExpr -> TIM (AExpr TypeExpr)
inferAExpr e = eqsExpr e >>= \eqs   ->
               solve (P.text "expression" P.<+> ppExp e) eqs >>= \sigma ->
               normalize normExpr (substExpr sigma e)

--- Infer the type for a rule.
eqsRule :: TypeExpr -> ARule TypeExpr -> TIM TypeEqs
eqsRule ty (ARule     ty2 vs e)
  = return [ty =.= ty2, ty2 =.= foldr1 FuncType (map snd vs ++ [exprType e])]
    ++= eqsExpr e
eqsRule ty (AExternal ty2    _) = return [ty =.= ty2]

--- Recursively generate equations for unification from an expression.
---
--- @param e - the expression
--- @return a list of type equations generated from `e`.
eqsExpr :: AExpr TypeExpr -> TIM TypeEqs
-- No equations to generate.
eqsExpr (AVar _  _)       = return []
-- The type of the expression is equal to the type of the literal.
eqsExpr (ALit ty l)       = return [ty =.= literalType l]
-- Match the types of the argument expressions and the result type
-- to the type of the function or constructor.
eqsExpr (AComb ty _ (_, fty) es)
  = return [fty =.= foldr1 FuncType (map exprType es ++ [ty])]
    ++= concatMapM eqsExpr es
-- Generate equations for the subject and the branches.
eqsExpr (ACase ty _ e bs) = eqsExpr e ++= concatMapM (eqsBranch ty e) bs
-- The type of the expression must be equal to the types
-- of both argument expressions.
eqsExpr (AOr ty a b) = return [exprType a =.= ty, exprType b =.= ty]
                       ++= eqsExpr a ++= eqsExpr b
-- The type of the expression must be equal to the type of the inner expression.
-- The type of each bound variable must be equal to the type of the
-- corresponding expression.
eqsExpr (ALet ty bs e)
  =     return [ty =.= exprType e]
    ++= return (map (\ ((_, vty), b) -> vty =.= exprType b) bs)
    ++= concatMapM eqsExpr (e : map snd bs)
-- The type of the expression itself must be equal to the type
-- of the inner expression.
eqsExpr (AFree ty   _ e) = return [ty =.= exprType e] ++= eqsExpr e
-- The type of the expression must be equal to the type of the argument
-- expression and to the specified type.
eqsExpr (ATyped ty e tz) = return [ty =.= exprType e, ty =.= tz] ++= eqsExpr e

--- Generate equations for a branch.
---
---  - equating the type of the branch's expression to the type of the
---    overall case expression
---  - generating equations for the branch's pattern
---  - generating equations for the branch's expression
---
--- @param ty   - the parent case expression's type
--- @param subj - the case's subject expression
--- @param b    - the branch
eqsBranch :: TypeExpr -> AExpr TypeExpr -> ABranchExpr TypeExpr -> TIM TypeEqs
eqsBranch ty s (ABranch p be) = return [ty =.= exprType be]
  ++= eqsPattern (exprType s) p ++= eqsExpr be

--- Generate equations for a pattern.
---
---  - Equate the type of the case's subject to the type of the pattern.
---  - For constructor patterns: Equate the type of the argument patterns and
---    the type of the subject to the type of the constructor.
---  - For literal patterns: Equate the type of the pattern to the type
---    of the literal.
eqsPattern :: TypeExpr -> APattern TypeExpr -> TIM TypeEqs
eqsPattern ty (APattern  pty (_, cty) vs)
  = return [ty =.= pty, cty =.= foldr1 FuncType (map snd vs ++ [pty])]
eqsPattern ty (ALPattern pty           l)
  = return [ty =.= pty, pty =.= literalType l]

--- Extract the type of a Literal.
literalType :: Literal -> TypeExpr
literalType (Intc   _) = TCons ("Prelude", "Int"  ) []
literalType (Floatc _) = TCons ("Prelude", "Float") []
literalType (Charc  _) = TCons ("Prelude", "Char" ) []

--- Extract the TypeExpr from an annotated Expr.
exprType :: AExpr TypeExpr -> TypeExpr
exprType = AFC.annExpr

-- ---------------------------------------------------------------------------
-- 4. Functions for interfacing with the Unification module
-- ---------------------------------------------------------------------------

--- Solve a list of type equations using unification.
solve :: P.Doc -> TypeEqs -> TIM AFCSubst
solve what eqs = case unify (fromTypeEqs eqs) of
  Left  err -> throwError $ P.showWidth 80 $ ppUnificationError err
                 P.<+> P.text "during type inference for:" P.<$$> P.nest 2 what
  Right sub -> return (Map.mapWithKey (\_ -> toTypeExpr) sub)

--- Converts a list of type expression equations into term equations.
fromTypeEqs :: TypeEqs -> TermEqs String
fromTypeEqs = map (\(a,b) -> (fromTypeExpr a, fromTypeExpr b))

--- Converts a list of term equations into type expression equations.
toTypeEqs :: TermEqs String -> TypeEqs
toTypeEqs = map (\(a,b) -> (toTypeExpr a =.= toTypeExpr b))

--- Converts the given type expression into a term for unification.
fromTypeExpr :: TypeExpr -> Term String
fromTypeExpr (TVar       n) = TermVar n
fromTypeExpr (TCons   t vs) = TermCons (fromQName t) (map fromTypeExpr vs)
fromTypeExpr (FuncType a b) = TermCons "->" [fromTypeExpr a, fromTypeExpr b]
fromTypeExpr (ForallType _ _) =
  error $ "FlatCurry.Annotated.TypeInference.fromTypeExpr: " ++
          "ForallType not yet supported!"

--- Converts the given unification term into a type expression
toTypeExpr :: Term String -> TypeExpr
toTypeExpr (TermVar     n) = TVar n
toTypeExpr (TermCons t vs)
    | t == "->" = FuncType (toTypeExpr (vs !! 0)) (toTypeExpr (vs !! 1))
    | otherwise = TCons (toQName t) (map toTypeExpr vs)

--- Converts a qualified name to a string.
fromQName :: QName -> String
fromQName (mod, typ) = mod ++ ";" ++ typ

--- Converts a string to a qualified name.
toQName :: String -> QName
toQName str = (fst split, snd split)
  where split = splitFirst str ';'

--- Splits a list at the first occurence of a given value.
---
--- @param xs - the list to split
--- @param x - the value to split at
--- @return a tuple of the lists before and after the split
splitFirst :: Eq a => [a] -> a -> ([a], [a])
splitFirst []     _ = ([], [])
splitFirst (x:xs) c
  | x == c    = ([], xs)
  | otherwise = (x : fst rest, snd rest)
    where rest = splitFirst xs c

--- Formats a unification error with the given message.
ppUnificationError :: UnificationError String -> P.Doc
ppUnificationError (Clash      a b)
  = P.text "Clash:" P.<+> ppTypeExp (toTypeExpr a) P.<+> P.equals
                    P.<+> ppTypeExp (toTypeExpr b)
ppUnificationError (OccurCheck v t)
  = P.text "OccurCheck: Type variable" P.<+> ppTypeExp (toTypeExpr (TermVar v))
      P.<+> P.text "occurs in type" P.<+> ppTypeExp (toTypeExpr t)

-- ---------------------------------------------------------------------------
-- 5. Functions for normalization of type variables.
--    Renumbers type variables in a function starting from 0.
-- ---------------------------------------------------------------------------

-- We need to keep the next fresh variable number to assign and a mapping from
-- existing variable numbers to newly assigned ones.
type NormState   = (Int, Map.Map Int Int)
type Normalize a = a -> State NormState a

--- Run a normalization operation.
normalize :: (Monad m, Show a) => Normalize a -> a -> m a
normalize norm x = return $ evalState (norm x) (0, Map.empty)

--- Normalizes the type variable numbers in the given function.
--- The parameters of the function are always the first types to be
--- renumbered so they are assigned the lowest numbers.
---
--- @param func - the function to normalize
--- @return the normalized function
normFunc :: Normalize (AFuncDecl TypeExpr)
normFunc (AFunc f a v t r) = AFunc f a v <$> normType t <*> normRule r

--- Recursively normalizes type variable numbers in the given type expression.
---
--- @param type - the type expression to normalize
--- @return the normalized type expression
normType :: Normalize TypeExpr
normType (TVar        i) = get >>= \(n, fm) -> case Map.lookup i fm of
  Nothing -> put (n + 1, Map.insert i n fm) >> return (TVar n)
  Just n' -> return (TVar n')
normType (TCons   q tys) = TCons q <$> mapM normType tys
normType (FuncType  a b) = FuncType <$> normType a <*> normType b
normType (ForallType _ _) =
    error $ "FlatCurry.Annotated.TypeInference.normType: " ++
            "ForallType not yet supported!"

--- Normalize a rule.
normRule :: Normalize (ARule TypeExpr)
normRule (ARule     ty vs e) = ARule <$> normType ty <*> mapM normSnd vs
                                                     <*> normExpr e
normRule (AExternal ty    s) = flip AExternal s <$> normType ty

--- Normalizes type variable numbers in an expression. The next number
--- to assign and a map from existing variable numbers to newly assigned
--- ones are managed using the state monad.
---
--- @param state - the current state
--- @param expr - the expression to normalize
--- @return the new state and normalized expression inside the state monad
normExpr :: Normalize (AExpr TypeExpr)
normExpr (AVar  t       v) = flip AVar  v  <$> normType t
normExpr (ALit  t       l) = flip ALit  l  <$> normType t
normExpr (AComb t ct f es) = flip AComb ct <$> normType t
                                           <*> normSnd f <*> mapM normExpr es
normExpr (ALet  t    ds e) = ALet <$> normType t <*> mapM normBinding ds
                                                 <*> normExpr e
  where normBinding (v, b) = (\x y -> (x,y)) <$> normSnd  v <*> normExpr b
normExpr (AOr   t     a b) = AOr <$> normType t <*> normExpr a <*> normExpr b
normExpr (ACase t ct e bs) = flip ACase ct <$> normType t <*> normExpr e
                                           <*> mapM normBranch bs
normExpr (AFree  t   vs e) = AFree  <$> normType t <*> mapM normSnd vs
                                    <*> normExpr e
normExpr (ATyped t    e y) = ATyped <$> normType t <*> normExpr e <*> normType y

normSnd :: Normalize (a, TypeExpr)
normSnd (a, ty) = normType ty >>= \ty' -> return (a, ty')

--- Normalizes type variable numbers in a branch. State is managed
--- using the state monad, see normExpr for details.
---
--- @param state - the current state
--- @param branch - the branch to normalize
--- @return the new state and normalized branch inside the state monad
normBranch :: Normalize (ABranchExpr TypeExpr)
normBranch (ABranch p e) = ABranch <$> normPattern p <*> normExpr e

normPattern :: Normalize (APattern TypeExpr)
normPattern (APattern  t c vs) = APattern <$> normType t <*> normSnd c
                                          <*> mapM normSnd vs
normPattern (ALPattern t    l) = flip ALPattern l <$> normType t<|MERGE_RESOLUTION|>--- conflicted
+++ resolved
@@ -52,7 +52,6 @@
   , inferExpr, inferExprEnv
   ) where
 
-<<<<<<< HEAD
 import qualified Data.Map as Map
 import           Data.List                          (find)
 import qualified Text.Pretty as P
@@ -61,13 +60,6 @@
 import           Control.Monad.Trans.State
 import           Control.Monad.Trans.Error
 import           Control.Applicative
-=======
-import           List                               (find)
-
-import           Data.FiniteMap
-import           Data.SCC
-import           ErrorState
->>>>>>> 8625d786
 import           FlatCurry.Types
 import           FlatCurry.Files
 import           FlatCurry.Goodies                  (branchExpr, funcName)
@@ -354,7 +346,6 @@
 freshVariant ty = snd <$> rename [] ty
  where
   rename ren (TVar       i) = case lookup i ren of
-<<<<<<< HEAD
     Just j  -> return (ren, j)
     Nothing -> nextTVar >>= \j -> return ((i, j) : ren, j)
   rename ren (FuncType a b) = rename ren  a >>= \ (ren1, a') ->
@@ -362,18 +353,9 @@
                               return (ren2, FuncType a' b')
   rename ren (TCons  t tys) = mapAccumM rename ren tys >>= \(ren', tys') ->
                               return (ren', TCons t tys')
-=======
-    Just j  -> returnES (ren, j)
-    Nothing -> nextTVar >+= \j -> returnES ((i, j) : ren, j)
-  rename ren (FuncType a b) = rename ren  a >+= \ (ren1, a') ->
-                              rename ren1 b >+= \ (ren2, b') ->
-                              returnES (ren2, FuncType a' b')
-  rename ren (TCons  t tys) = mapAccumES rename ren tys >+= \(ren', tys') ->
-                              returnES (ren', TCons t tys')
   rename _   (ForallType _ _) =
     error $ "FlatCurry.Annotated.TypeInference.freshVariant: " ++
             "ForallType not yet supported!"
->>>>>>> 8625d786
 
 -- -----------------------------------------------------------------------------
 -- 2. Annotation, traversing the AST and inserting fresh type variables
