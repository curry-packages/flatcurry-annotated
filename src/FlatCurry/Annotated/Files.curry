--- conflicted
+++ resolved
@@ -1,129 +1,22 @@
 ------------------------------------------------------------------------------
 --- This library defines I/O actions to read and write
-<<<<<<< HEAD
---- type-annotated FlatCurry programs.
----
---- @author Michael Hanus
---- @version July 2020
-=======
 --- annotated FlatCurry programs.
 ---
 --- @author Michael Hanus
 --- @version December 2020
->>>>>>> 5e86f1e5
 ------------------------------------------------------------------------------
 
 module FlatCurry.Annotated.Files where
 
-<<<<<<< HEAD
-import Directory       ( doesFileExist )
-import FileGoodies     ( getFileInPath)
-import FilePath        ( takeFileName, (</>), (<.>) )
-import ReadShowTerm    ( readUnqualifiedTerm, showTerm ) -- for faster reading
-
-import System.CurryPath    ( inCurrySubdir, stripCurrySuffix
-                           , lookupModuleSourceInLoadPath, getLoadPathForModule
-                           )
-import System.FrontendExec ( FrontendParams, FrontendTarget (..)
-                           , defaultParams, setQuiet, callFrontendWithParams )
-=======
 import System.CurryPath    ( lookupModuleSourceInLoadPath
                            , inCurrySubdir, stripCurrySuffix )
 import System.Directory    ( doesFileExist )
 import System.FilePath     ( (</>), (<.>) )
->>>>>>> 5e86f1e5
 
 import FlatCurry.Annotated.Types
 
 --- Transforms a name of a Curry program (with or without suffix ".curry"
 --- or ".lcurry") into the name of the file containing the
-<<<<<<< HEAD
---- corresponding type-annotated FlatCurry program.
-typedFlatCurryFileName :: String -> String
-typedFlatCurryFileName prog = inCurrySubdir (stripCurrySuffix prog) <.> "tfcy"
-
---- Gets the standard type-annotated FlatCurry file location
---- for a given Curry module name.
---- The Curry source program must exist in the Curry load path,
---- otherwise an error is raised.
-typedFlatCurryFilePath :: String -> IO String
-typedFlatCurryFilePath mname = do
-  mbsrc <- lookupModuleSourceInLoadPath mname
-  case mbsrc of
-    Nothing      -> error $ "Curry source file for module '" ++ mname ++
-                            "' not found!"
-    Just (dir,_) -> return (typedFlatCurryFileName (dir </> mname))
-
---- I/O action which parses a Curry program and returns the corresponding
---- type-annotated FlatCurry program.
---- The argument is the module path (without suffix ".curry"
---- or ".lcurry") and the result is a type-annotated FlatCurry term
---- representing this program.
-readTypedFlatCurry :: String -> IO (AProg TypeExpr)
-readTypedFlatCurry progname =
-   readTypedFlatCurryWithParseOptions progname (setQuiet True defaultParams)
-
---- I/O action which parses a Curry program
---- with respect to some parser options and returns the
---- corresponding FlatCurry program.
---- This I/O action is used by `readTypedFlatCurry`.
---- @param progfile - the program file name (without suffix ".curry")
---- @param options - parameters passed to the front end
-readTypedFlatCurryWithParseOptions :: String -> FrontendParams
-                                   -> IO (AProg TypeExpr)
-readTypedFlatCurryWithParseOptions progname options = do
-  mbsrc <- lookupModuleSourceInLoadPath progname
-  case mbsrc of
-    Nothing -> do -- no source file, try to find FlatCurry file in load path:
-      loadpath <- getLoadPathForModule progname
-      filename <- getFileInPath (typedFlatCurryFileName (takeFileName progname))
-                                [""]
-                                loadpath
-      readTypedFlatCurryFile filename
-    Just (dir,_) -> do
-      callFrontendWithParams TFCY options progname
-      readTypedFlatCurryFile
-        (typedFlatCurryFileName (dir </> takeFileName progname))
-
---- Reads a type-annotated FlatCurry program from a file in `.tfcy` format
---- where the file name is provided as the argument.
-readTypedFlatCurryFile :: String -> IO (AProg TypeExpr)
-readTypedFlatCurryFile filename = do
-  filecontents <- readTypedFlatCurryFileRaw filename
-  -- ...with generated Read class instances (slow!):
-  --return (read filecontents)
-  -- ...with built-in generic read operation (faster):
-  return (readUnqualifiedTerm ["FlatCurry.Annotated.Types", "FlatCurry.Types",
-                               "Prelude"]
-                              filecontents)
- where
-  readTypedFlatCurryFileRaw fname = do
-    extfcy <- doesFileExist fname
-    if extfcy
-      then readFile fname
-      else do
-        let subdirfilename = inCurrySubdir fname
-        exdirtfcy <- doesFileExist subdirfilename
-        if exdirtfcy
-          then readFile subdirfilename
-          else error $ "EXISTENCE ERROR: Typed FlatCurry file '" ++
-                       fname ++ "' does not exist"
-
---- Writes a type-annotated FlatCurry program into a file in `.tfcy` format.
---- The file is written in the standard location for intermediate files,
---- i.e., in the 'typedFlatCurryFileName' relative to the directory of the
---- Curry source program (which must exist!).
-writeTypedFlatCurry :: AProg TypeExpr -> IO ()
-writeTypedFlatCurry prog@(AProg mname _ _ _ _) = do
-  fname <- typedFlatCurryFilePath mname
-  writeTypedFlatCurryFile fname prog
-
---- Writes a type-annotated FlatCurry program into a file in ".tfcy" format.
---- The first argument must be the name of the target file
---- (with suffix `.fcy`).
-writeTypedFlatCurryFile :: String -> AProg TypeExpr -> IO ()
-writeTypedFlatCurryFile file prog = writeFile file (showTerm prog)
-=======
 --- corresponding annotated FlatCurry program.
 annotatedFlatCurryFileName :: String -> String
 annotatedFlatCurryFileName prog =
@@ -173,4 +66,3 @@
 --- (with suffix `.afcy`).
 writeAnnotatedFlatCurryFile :: Show a => String -> AProg a -> IO ()
 writeAnnotatedFlatCurryFile file prog = writeFile file (show prog)
->>>>>>> 5e86f1e5
